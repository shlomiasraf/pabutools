--- conflicted
+++ resolved
@@ -11,26 +11,20 @@
     budget_allocation: Iterable[Project],
 ) -> float:
     categories = list(instance.categories)
-    if len(categories) == 0:
-<<<<<<< HEAD
-        raise ValueError("Category proportionality can only be computed for instances with categories.")
+    if len(categories) == 0:       
+        raise ValueError(
+            "Category proportionality can only be computed for instances with categories."
+        )
     if len(budget_allocation) == 0:
         return 0
     
-    proportional_allocated_cost_per_category = {category: 0. for category in categories}
-    allocated_cost_per_category = {category: 0. for category in categories}
-    allocated_total_cost = 0.
-=======
-        raise ValueError(
-            "Category proportionality can only be computed for instances with categories."
-        )
-
     proportional_allocated_cost_per_category = {
         category: 0.0 for category in categories
     }
-    allocated_cost_per_category = {category: 0.0 for category in categories}
+    allocated_cost_per_category = {
+        category: 0.0 for category in categories
+    }
     allocated_total_cost = 0.0
->>>>>>> af493268
     for project in budget_allocation:
         allocated_total_cost += project.cost
         for category in project.categories:
