from collections.abc import Iterable
from numbers import Number

import numpy as np
import math

from pabutools.election.instance import Instance, Project
from pabutools.election.profile import ApprovalProfile, Profile
<<<<<<< HEAD
from pabutools.election.satisfaction import (
    SatisfactionMeasure,
    CC_Sat,
    SatisfactionProfile,
)
=======
from pabutools.election.profile.profile import MultiProfile
from pabutools.election.satisfaction import SatisfactionMeasure, CC_Sat, SatisfactionMultiProfile
>>>>>>> 8c043884
from pabutools.fractions import frac

from pabutools.utils import gini_coefficient, mean_generator


def avg_satisfaction(
    instance: Instance,
    profile: Profile | MultiProfile,
    budget_allocation: Iterable[Project],
    satisfaction: type[SatisfactionMeasure],
) -> Number | float:
    """Computes the average satisfaction for a given instance, profile and satisfaction function
    Parameters
    ----------
        instance : pabutools.election.instance.Instance
            The instance.
        profile : pabutools.instance.profile.Profile | pabutools.instance.profile.MultiProfile
            The profile.
        budget_allocation : collection of pabutools.election.instance.Project
            Collection of projects
        satisfaction : class
            The class defining the satisfaction function used to measure the social welfare. It should be a class
            inhereting from pabutools.instance.satisfaction.Satisfaction.
    Returns
    -------
        average satisfaction"""

    return mean_generator(
        (satisfaction(instance, profile, ballot).sat(budget_allocation), profile.multiplicity(ballot))
        for ballot in profile
    )


def percent_non_empty_handed(
    instance: Instance, profile: ApprovalProfile, budget_allocation: Iterable[Project]
) -> Number | float:
    return avg_satisfaction(instance, profile, budget_allocation, CC_Sat)


def gini_coefficient_of_satisfaction(
    instance: Instance,
    profile: Profile | MultiProfile,
    budget_allocation: Iterable[Project],
    satisfaction: type[SatisfactionMeasure],
    invert: bool = False,
) -> Number | float:
    voter_satisfactions = []
    for ballot in profile: 
        voter_satisfaction = frac(satisfaction(instance, profile, ballot).sat(budget_allocation))
        for i in range(profile.multiplicity(ballot)):
            voter_satisfactions.append(voter_satisfaction)
    
    if invert:
        return 1 - gini_coefficient(np.array(voter_satisfactions))
    return gini_coefficient(np.array(voter_satisfactions))



def satisfaction_histogram(
    instance: Instance,
    profile: Profile | MultiProfile,
    budget_allocation: Iterable[Project],
    satisfaction: type[SatisfactionMeasure],
    max_satisfaction: float,
    num_bins: int = 20,
) -> list[float]:
<<<<<<< HEAD
    sat_profile = SatisfactionProfile(
        instance=instance, profile=profile, sat_class=satisfaction
    )
=======
    if isinstance(profile, MultiProfile):
        sat_profile = SatisfactionMultiProfile(instance=instance, multiprofile=profile, sat_class=satisfaction)
    else:
        sat_profile = SatisfactionMultiProfile(instance=instance, profile=profile, sat_class=satisfaction)

>>>>>>> 8c043884
    hist_data = [0.0 for i in range(num_bins)]
    for i, ballot in enumerate(sat_profile):
        satisfaction = ballot.sat(budget_allocation)
        if satisfaction >= max_satisfaction:
            hist_data[-1] += sat_profile.multiplicity(ballot)
        else:
<<<<<<< HEAD
            hist_data[math.floor(satisfaction * num_bins / max_satisfaction)] += 1
    for i in range(len(hist_data)):
        hist_data[i] = hist_data[i] / len(profile)
=======
            hist_data[math.floor(satisfaction*num_bins/max_satisfaction)] += sat_profile.multiplicity(ballot)
    for i in range(len(hist_data)):
        hist_data[i] = hist_data[i]/profile.total_len()
>>>>>>> 8c043884
    return hist_data<|MERGE_RESOLUTION|>--- conflicted
+++ resolved
@@ -6,16 +6,8 @@
 
 from pabutools.election.instance import Instance, Project
 from pabutools.election.profile import ApprovalProfile, Profile
-<<<<<<< HEAD
-from pabutools.election.satisfaction import (
-    SatisfactionMeasure,
-    CC_Sat,
-    SatisfactionProfile,
-)
-=======
 from pabutools.election.profile.profile import MultiProfile
 from pabutools.election.satisfaction import SatisfactionMeasure, CC_Sat, SatisfactionMultiProfile
->>>>>>> 8c043884
 from pabutools.fractions import frac
 
 from pabutools.utils import gini_coefficient, mean_generator
@@ -30,11 +22,11 @@
     """Computes the average satisfaction for a given instance, profile and satisfaction function
     Parameters
     ----------
-        instance : pabutools.election.instance.Instance
+        instance : pabutools.instance.pbinstance.PBInstance
             The instance.
         profile : pabutools.instance.profile.Profile | pabutools.instance.profile.MultiProfile
             The profile.
-        budget_allocation : collection of pabutools.election.instance.Project
+        budget_allocation : collection of pabutools.instance.pbinstance.Project
             Collection of projects
         satisfaction : class
             The class defining the satisfaction function used to measure the social welfare. It should be a class
@@ -73,39 +65,26 @@
     return gini_coefficient(np.array(voter_satisfactions))
 
 
-
 def satisfaction_histogram(
     instance: Instance,
     profile: Profile | MultiProfile,
     budget_allocation: Iterable[Project],
     satisfaction: type[SatisfactionMeasure],
     max_satisfaction: float,
-    num_bins: int = 20,
+    num_bins: int = 20
 ) -> list[float]:
-<<<<<<< HEAD
-    sat_profile = SatisfactionProfile(
-        instance=instance, profile=profile, sat_class=satisfaction
-    )
-=======
     if isinstance(profile, MultiProfile):
         sat_profile = SatisfactionMultiProfile(instance=instance, multiprofile=profile, sat_class=satisfaction)
     else:
         sat_profile = SatisfactionMultiProfile(instance=instance, profile=profile, sat_class=satisfaction)
 
->>>>>>> 8c043884
     hist_data = [0.0 for i in range(num_bins)]
     for i, ballot in enumerate(sat_profile):
         satisfaction = ballot.sat(budget_allocation)
         if satisfaction >= max_satisfaction:
             hist_data[-1] += sat_profile.multiplicity(ballot)
         else:
-<<<<<<< HEAD
-            hist_data[math.floor(satisfaction * num_bins / max_satisfaction)] += 1
-    for i in range(len(hist_data)):
-        hist_data[i] = hist_data[i] / len(profile)
-=======
             hist_data[math.floor(satisfaction*num_bins/max_satisfaction)] += sat_profile.multiplicity(ballot)
     for i in range(len(hist_data)):
         hist_data[i] = hist_data[i]/profile.total_len()
->>>>>>> 8c043884
     return hist_data